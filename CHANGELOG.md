--- conflicted
+++ resolved
@@ -1,11 +1,8 @@
 # 19.0.1
 
-<<<<<<< HEAD
 - `Stop` is now deprecated
   - Users should send `Silencer` and `gain::Null` manually instead of `Stop`
-=======
 - Fix [#1](https://github.com/shinolab/autd3-rs/issues/1): modulation::Static::with_sampling_config should be omitted
->>>>>>> c434714f
 
 # 19.0.0
 
