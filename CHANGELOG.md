<<<<<<< HEAD
# 25.3.3

- Fix `DatagramWithSegmentTransition::trace` and `DatagramWithSegment::trace`
- Fix transition mode in lightweight mode
=======
# 26.0.0

- Remove `EmissionConstraint::DontCare`
  - Use `EmissionConstraint::Clamp(EmitIntensity::MIN, EmitIntensity::MAX)` instead
- Rename `Silencer::fixed_xxx` to `Silencer::from_xxx`
- Add `Silencer::from_completion_time`
- Add `SamplingConfig::Period` and `SamplingConfig::PeriodNearest`
>>>>>>> 3ce6b575

# 25.3.2

- Check synchronization before SafeOp. Also, activate Sync0 at the transition from PreOp to SafeOp.

# 25.3.1

- Fix `Controller::last_parallel_threshold()` 

# 25.3.0

- Add `last_parallel_threshold` to `Controller` for debugging
- `Custom::with_sampling_config` is now deprecated
- Improve `gain::Cache` performance
- Easing trait bound of `gain::Transform`
- Stop resampling in `Wav` modulation
- SOEM link now waits for system time to synchronize
  - Add `with_sync_tolerance` and `with_sync_timeout` for `SOEMBuilder`

# 25.2.3

- Fix `trace` for boxed Gains and Modulations 

# 25.2.2

- Fix `CPUEmulator::update`

# 25.2.1

- Fix `close` handling: `close` returns error if modulation with invalid sampling configuration was send

# 25.2.0

- Add `send_interval` to `ControllerBuilder`
- Add `timer_resolution` to `ControllerBuilder` on Windows
- Add tracing for debugging

# 25.1.0

- Update firmware to v8.0.1
  - Fix `FociSTM` op
- Add `repc(C)` for `ControlPoint` and `ControlPoints`
- `with_sampling_config` of `RawPCM` and `Csv` is now deprecated
- Trim records in `Csv`

# 25.0.1

- Fix `gain::Group`

# 25.0.0

- Update firmware to v8.0.0
  - Remove `PhaseFilter`
  - `FocusSTM` is now `FociSTM` with maximum 8 foci
  - `PulseWidthEncoder` table size is now shrinked to 32768
- Remove deprecated functions and structs
  - Remove `gain::Bessel2` and `with_transform2`
- Improve performance
  - Use `f32` intead of `f64`
  - All transmission data calculation steps can now be parallelized per device
    - Add `with_parallel_threshold` to all `Datagram`s
    - Add `parallel_threshold` parameter to `ControllerBuilder`
  - Improve performance of `NalgebraBackend`
- Remove `rotation` parameter from `Transducer`, add `rotation` parameter to `Device` instead
- Remove `attenuation` parameter from `Device`
- `SwapSegment` is now enum
- Rename from `as_pascal` to `pascal` and `as_spl` to `spl` in `Amplitude`
- Remove `add_xxx` functions from `Fourier`, `GainSTM`, `FocusSTM`, `Greedy`, `SDP`, `Naive`, `GS`, `GSPAT`, and `LM`
  - User must pass all data in constructor
- Add `Mixer`, `Csv`, and `Custom` modulation

# 24.1.0

- Add `gain::Bessel2`
  - `gain::Bessel` is now deprecated
- Add `with_transform2` for gains
  - `with_transform` is now deprecated

# 24.0.0

- Remove per device ultrasound frequency configuration
- Fix typo: Immidiate -> Immediate
- Fix for capi
  - Add `FocusSTM::stm_sampling_config` and `GainSTM::stm_sampling_config`
  - Add `FPGAState::state`
- Remove unused Result wrapping from group
- Fix slave index in SOEM link
- `Status` does not contain error message now
- Revert Modulation buffer type to `EmitIntensity`

# 23.1.0

- Support `LoopBehavior` and `TransitionMode` in firmware-emulator

# 23.0.1

- Add `rad` and `deg` to `autd3::prelude`
- Add serde feature in autd3-link-soem

# 23.0.0

- Update firmware to v7.0.0
  - Add new segment transition mode
      - SysTime
      - GPIO
      - Ext
  - Return errors more strictly for invalid operations
  - Validate silencer setting only for current segment
  - Allows ultrasound frequency to be changed
    - Add `with_ultrasound_freq` to `AUTD3`
  - Fix configure PulseWidthEncoder operation
- Renaname functions and structs
  - from `ConfigureDebugSettings` to `DebugSettings`
  - from `ConfigurePhaseFilter` to `PhaseFilter`
  - from `ConfigurePulseWidthEncoder` to `PulseWidthEncoder`
  - from `ConfigureSilencer` to `Silencer`
  - from `ConfigureReadsFPGAState` to `ReadsFPGAState`
  - from `ConfigureForceFan` to `ForceFan`
  - from `SamplingConfiguration` to `SamplingConfig`
  - `ChangeGainSegment`, `ChangeModulationSegment`, `ChangeGainSTMSegment` and `ChangeFocusSTMSegment` are merged into `Segment`
  - from `TransducerTest` to `Custom`
  - from `Pascal` to `Pa`
  - from `Rad` to `rad`
  - from `Deg` to `deg`
- Add `EmulateGPIOIn`
- Add `EmissionConstraint::Multiply`
- Make `Controller::group` and `gain::Group` error message more easy to understand
  - Key type now requires `Debug` traits
- Functions that take a frequency as an argument now use `Freq<u32>` or `Freq<f64>` type
- `Sine` and `Square` frequencies is now strictly checked
  - Users should use `with_freq_nearest` intead to bypass the check
- Change Modulation buffer type from `EmitIntensity` to `u8` 
- Remove correction from `EmitIntensity`
  - Users should use `PulseWidthEncoder` instead
- Remove `PhaseRad`
- Remove `SamplingConfig::from_period`
- Add `modulation::Custom`
- Gain and Modulation calculations are parallelized per device
- Fix `STMFocus` range check
- Support Windows on Arm
- Allow thread/process priority configuration in SOEM link
- Test coverage is now 100%
- Remove deprecated functions and structs


# 22.1.0

- Update firmware to v6.1.0
- Add new `ConfigureDebugSettings` datagram
  - `ConfigureDebugOutputIdx` is now deprecated

# 22.0.4

- Add `left_handed` feature

# 22.0.1

- Add `with_loop_behavior` to `Static`

# 22.0.0

- Update firmware to v6.0.0
  - Support segment control
  - Support pulse width encoder control
  - Remove Modulation delay configuration
  - Add phase additive filter
- Remove `ConfigureModDelay`
- Add `ConfigurePhaseFilter`
- Add `with_segment` to `Gain`, `Modulation`, `FocusSTM`, and `GainSTM`
- Add `with_loop_behavior` to `Modulation`, `FocusSTM`, and `GainSTM`
  - Remove `with_start_idx` and `with_finish_idx` from `FocusSTM` and `GainSTM`
- Fix [#8](https://github.com/shinolab/autd3-rs/issues/8): `phase` parameter of `gain::Bessel` and `gain::Focus` have no effect
  - Rename `phase` parameter of `gain::Bessel`, `gain::Focus`, and `gain::Plane` to `phase_offset`
- Extend supported data type of Lightweight mode
- Add `ControllerBuilder::open_with_timeout`
  - Rename `ControllerBuilder::open_with` to `ControllerBuilder::open`
- Remove `with_cache` and `with_transform` from some `Gain`s
- Remove `with_cache`, `with_transform`, and `with_radiation_pressure` from some `Modulation`s
- Support 32-bit float Wav file in `Wav` modulation
- Refactor the whole codebase

# 21.1.0

- Fix [#7](https://github.com/shinolab/autd3-rs/issues/7): `on_lost` and `on_err` callback don't work
- Add `with_err_handler` to `autd3-link-soem::SOEM`
  - `with_on_err` and `with_on_lost` are now deprecated
- Add `phase` parameter to `gain::Focus` and `gain::Bessel`

# 21.0.1

- bit improve `send` perf
- make return value of `send` faithful to doc comment
- move data loading inside `calc` fn of `Wav` and `RawPCM`

# 21.0.0

- Update firmware to v5.1.0
- Refactor the whole codebase

# 20.0.3

- Fix [#5](https://github.com/shinolab/autd3-rs/issues/5): missing 1/4π factor in propagate
- Fix [#6](https://github.com/shinolab/autd3-rs/issues/6): Output of autd3_gain_holo::GS is invalid

# 20.0.1

- Fix for `sync` feature

# 20.0.0

- Update firmware to v5.0.0
  - Add fixed completion steps algorithm of Silencer  
- Fix `T4010A1_AMPLITUDE` value
- Add calculation of index of Modulation and STM from system time in firmware-emulator

# 19.1.0

- Fix [#3](https://github.com/shinolab/autd3-rs/issues/3): Cannot build with sync feature
- Fix [#4](https://github.com/shinolab/autd3-rs/issues/4): autd3-driver@19.0.1 doesn't follow semver

# 19.0.1

- Update firmware to v4.1.2
- `Stop` is now deprecated
  - Users should send `Silencer` and `gain::Null` manually instead of `Stop`
- Fix [#1](https://github.com/shinolab/autd3-rs/issues/1): modulation::Static::with_sampling_config should be omitted
- Fix [#2](https://github.com/shinolab/autd3-rs/issues/2): FocusSTM with points size of 65536 always return STMStartIndexOutOfRange when start_idx is set

# 19.0.0

- Update firmware to v4.1.0
- Change force fan and reads FPGA info APIs
- Add `with_mode` to `modulation::Sine` and `modulation::Square`
  - Fix [#231](https://github.com/shinolab/autd3-old-monorepo/issues/231): Make modulation::Sine more flex configurable
- Fix [#230](https://github.com/shinolab/autd3-old-monorepo/issues/230): Add tests with single_float and use_meter features
- Fix [#238](https://github.com/shinolab/autd3-old-monorepo/issues/238): [C#] Simulator.WithServerIp causes crash

# 18.0.1

- Fix [#237](https://github.com/shinolab/autd3-old-monorepo/issues/237): [C++] USE_SYSTEM_EIGEN option does not work
- Close [#232](https://github.com/shinolab/autd3-old-monorepo/issues/232): Allow to set the time scale of Simulator's autoplay mode

# 18.0.0

- Update firmware to v4.0.1
  - Fix [#228](https://github.com/shinolab/autd3-old-monorepo/issues/228): Debug output index is not cleared by Clear
- Rename `SamplingConfiguration::new_with_*` to `SamplingConfiguration::from_*`
- Rename `EmitIntensity::new_with_*` to `EmitIntensity::with_*`
- Change type of phase member of Drive struct from `float` to `Phase`
- Change `ConfigureDebugOutputIdx` API
  - Fix [#229](https://github.com/shinolab/autd3-old-monorepo/issues/229): Add tests for ConfigureDebugOutoutIdx
- Change `ConfigureModDelay` API
- Change type of frequency of `modulation::Sine` and `Square` to float.
  - Note that the actual output frequency is limited to an integer.
- Fix [#234](https://github.com/shinolab/autd3-old-monorepo/issues/234): cannot use autd3-link-soem with Utf8Error
- Fix [#235](https://github.com/shinolab/autd3-old-monorepo/issues/235): [C++] missing EnumerateAdapters methods for link::SOEM
- Fix [#236](https://github.com/shinolab/autd3-old-monorepo/issues/236): [C++] Invalid error message for out of range STM

# 17.0.3

- Fix [#224](https://github.com/shinolab/autd3-old-monorepo/issues/224): add py.typed for pyautd3
- Fix [#225](https://github.com/shinolab/autd3-old-monorepo/issues/225): Modulation::Sine::with_amp should be with_intensity
- Fix [#226](https://github.com/shinolab/autd3-old-monorepo/issues/226): Cannot use autd_firmware_writer.ps1 if PATH to JDK jlink is set
- Fix [#227](https://github.com/shinolab/autd3-old-monorepo/issues/227): missing ConfigureDebugOutoutIdx in C++/C#/Python
- Make `mod_delay` member in `Transducer` public

# 17.0.2

- Fix [#218](https://github.com/shinolab/autd3-old-monorepo/issues/218): [C++/C#/Python] Transducer does not have tr_idx and dev_idx methods
- Fix [#219](https://github.com/shinolab/autd3-old-monorepo/issues/219): [C++] inconsistent name autd3::gain::holo::AmplitudeConstraint
- Fix [#220](https://github.com/shinolab/autd3-old-monorepo/issues/220): [C#] missing WithIntensity in Modulation.Static
- Fix [#221](https://github.com/shinolab/autd3-old-monorepo/issues/221): [C++] inconsistent api name Focus::new_with_sampling_configuration
- Fix [#222](https://github.com/shinolab/autd3-old-monorepo/issues/222): [C++] inconsistent api name ModulationWithFreqDiv::with_sampling_configuration

# 17.0.1

- Fix [#217](https://github.com/shinolab/autd3-old-monorepo/issues/217): v4.0.0 fpga firmware returns its version as v4.0.1

# 17.0.0

- Update firmware to v4.0.0
  - Remove variable frequency feature
  - Remove filter feature
- Add `EmitIntensity` instead of normalized amplitude
  - Add `with_intensity` to `Gain` instead of `with_amp`
  - Modulation data is now use `EmitIntensity` instead of normalized amplitude
  - `FocusSTM` can now specify intensity instead of `duty_shift`
- Change sampling frequency configuration API
  - Add `with_sampling_config` to `Modulation`
  - Add `new_with_sampling_config` to `GainSTM` and `FocusSTM`
- Change device rotation API
  - Add `with_rotation` to `AUTD3`
- Change silencer API
  - Silecer constructor now takes steps for intensity and phase, respectively
- Update holo gain's `add_focus` methods to take target amplitude instead of normalized amplitude
- Make functions of `Link` async
- Remove `Controller::software_stm`
- Remove `modulation::FIR`
- Remove `modulation::SineLegacy`
- Remove `gain::holo::EVP`
- Remove `Lightweight` options
- `modulation::Square` with out of range duty ratio now return Err
- Purge `link-visualizer`, `backend-cuda`, `backend-arrayfire` crates into other repositories
- Fix [#212](https://github.com/shinolab/autd3-old-monorepo/issues/212): unity-linux and unity-mac packages are not published
- Fix [#213](https://github.com/shinolab/autd3-old-monorepo/issues/213): simulator settings file can not be saved on unity
- Fix [#215](https://github.com/shinolab/autd3-old-monorepo/issues/215): simulator auto_run works only in info tab

# 16.0.3

- Fix [#208](https://github.com/shinolab/autd3-old-monorepo/issues/208): pyautd3-16.0.2-py3-none-linux_armv7l.whl contains aarch64 binary
- Fix [#209](https://github.com/shinolab/autd3-old-monorepo/issues/209): cannot launch simulator from unity

# 16.0.2

- Fix [#203](https://github.com/shinolab/autd3-old-monorepo/issues/203): missing autd-server installer for windows and macos
- Fix [#204](https://github.com/shinolab/autd3-old-monorepo/issues/204): no binary found in linux arm packages

# 16.0.0

- Add `modulation::FIR` for C++/C#/Python
- Add `link::Visualizer` for C++/C#/Python
- Add `link::Simulator::update_geometry`
- Add `Amplitude` and `DutyRatio` for more flexible amplitude specification
- Remove `link::Debug`, `link::Log` and `link::Bundle`
- Remove `link::SOEM::with_log*` methods, add `with_on_err` instead
- Refactor internal code
- Fix [#201](https://github.com/shinolab/autd3-old-monorepo/issues/201): The results of Device::translate_to and Device::rotate_to are wrong
- Fix [#202](https://github.com/shinolab/autd3-old-monorepo/issues/202): Depending on the timing, Link::wait_msg_processed may fall into an infinite loop

# 15.3.1

- Fix [#199](https://github.com/shinolab/autd3-old-monorepo/issues/199): Add Device::translate_to and Device::rotate_to
- Fix [#200](https://github.com/shinolab/autd3-old-monorepo/issues/200): Drive data also updated by notify_link_geometry_updated

# 15.3.0

- Raise minimum supported Python version to 3.10
- Fix [#195](https://github.com/shinolab/autd3-old-monorepo/issues/195): missing setter for speed of sound in Geometry for C++/C#/Python
- Fix [#196](https://github.com/shinolab/autd3-old-monorepo/issues/196): modulation::Fourier must have one component at least
- Fix [#197](https://github.com/shinolab/autd3-old-monorepo/issues/197): Add ability to update Geometry in Simulator
- Fix [#198](https://github.com/shinolab/autd3-old-monorepo/issues/198): [C#] Make Controller::group and Gain::Group can use any type as key

# 15.2.1

- impl `IntoIterator` for `Geometry` and `Device`
- Fix [#194](https://github.com/shinolab/autd3-old-monorepo/issues/194): Cannot use C++ library on macOS 

# 15.2.0

- Merge `GeometryViewer` into Simulator
- Update C++ version to C++20
- Fix [#176](https://github.com/shinolab/autd3-old-monorepo/issues/176): [C++] modulation::Cache can cause errors due to double free
- Fix [#177](https://github.com/shinolab/autd3-old-monorepo/issues/177): [C++] Avoid unnecessary copying in gain::Cache
- Fix [#178](https://github.com/shinolab/autd3-old-monorepo/issues/178): The value of TimerStrategy is not consistent between capi and the original source
- Fix [#164](https://github.com/shinolab/autd3-old-monorepo/issues/164): [Python] Controller.software_stm sometimes stucks
- Fix [#180](https://github.com/shinolab/autd3-old-monorepo/issues/180): [C#] Gain.WithCache and Gain.WIthTransform do not work
- Fix [#181](https://github.com/shinolab/autd3-old-monorepo/issues/181): [C#] Rename BackendCUDA to CUDABackend for consistency
- Fix [#179](https://github.com/shinolab/autd3-old-monorepo/issues/179): [Python] Inconsistent parameter order in TransducerTest.set
- Fix [#184](https://github.com/shinolab/autd3-old-monorepo/issues/184): [C++] Cannot use Gain::with_transform
- Fix [#185](https://github.com/shinolab/autd3-old-monorepo/issues/185): [C++] Cannot use AUTD3_IMPL_WITH_CACHE_GAIN and other similar macros
- Fix [#186](https://github.com/shinolab/autd3-old-monorepo/issues/186): [C++] cannot compile autd3::gain::holo::*
- Fix [#187](https://github.com/shinolab/autd3-old-monorepo/issues/187): [C++] missing with_cache and with_transform for autd3::gain::holo::*
- Fix [#188](https://github.com/shinolab/autd3-old-monorepo/issues/188): [C++] autd3::gain::holo::LM::with_k_max type is invalid
- Fix [#189](https://github.com/shinolab/autd3-old-monorepo/issues/189): [C++] autd3::gain::holo::Greedy cause an SEHException
- Fix [#190](https://github.com/shinolab/autd3-old-monorepo/issues/190): [C++] Modulation::with_transform cause an SEH exception
- Fix [#191](https://github.com/shinolab/autd3-old-monorepo/issues/191): [C++] Transducer::rotation value order is invalid
- Fix [#192](https://github.com/shinolab/autd3-old-monorepo/issues/192): [C++] missing FPGA_CLK_FREQ and FPGA_SUB_CLK_FREQ
- Fix [#182](https://github.com/shinolab/autd3-old-monorepo/issues/182): Cannot use autd3-link-visualizer with python or gpu features
- Fix [#183](https://github.com/shinolab/autd3-old-monorepo/issues/183): Controller::close should also stop output for disabled devices
- Fix [#193](https://github.com/shinolab/autd3-old-monorepo/issues/193): missing Device::enable flag in capi

# 15.1.2

- Fix [#158](https://github.com/shinolab/autd3-old-monorepo/issues/158): Cache doesn't actually do anything
- Fix [#159](https://github.com/shinolab/autd3-old-monorepo/issues/159): `Controller::group` should save device enable flag
- Fix [#163](https://github.com/shinolab/autd3-old-monorepo/issues/163): FirmwareInfo.latest_version still returns "v3.0.0"
- Fix [#165](https://github.com/shinolab/autd3-old-monorepo/issues/165): [Python] missing with_amp methods in Plane
- Fix [#166](https://github.com/shinolab/autd3-old-monorepo/issues/166): There is no way to get modulation size
- Fix [#167](https://github.com/shinolab/autd3-old-monorepo/issues/167): [Python] Gain.with_cache cause an error
- Fix [#168](https://github.com/shinolab/autd3-old-monorepo/issues/168): [Python] GainSTM has from_sampling_frequency_division instead with_sampling_frequency_division
- Fix [#169](https://github.com/shinolab/autd3-old-monorepo/issues/168): Slightly different duty ratios in Legacy and Advanced modes
- Fix [#170](https://github.com/shinolab/autd3-old-monorepo/issues/170): Add sampling period settings for STM in capi
- Fix [#171](https://github.com/shinolab/autd3-old-monorepo/issues/171): [Python] SOEM.enumerate_adapters() cause an error
- Fix [#172](https://github.com/shinolab/autd3-old-monorepo/issues/172): [Python] could not use CUDABackend
- Fix [#173](https://github.com/shinolab/autd3-old-monorepo/issues/173): [Python] cannot use TwinCAT: pyautd3.autd_error.AUTDError: TcAdsDll not found. Please install TwinCAT3
- Fix [#175](https://github.com/shinolab/autd3-old-monorepo/issues/175): rm autd3_model.rs

# 15.1.1

- Fix [#156](https://github.com/shinolab/autd3-old-monorepo/issues/156): Err should be returned when the focus range available is exceeded in FocusSTM
- Fix [#157](https://github.com/shinolab/autd3-old-monorepo/issues/157): Document sample is wrong (AUTD3::DEVICE_WIDTH is not available in pyautd3)
- Add `Controller::software_stm` function to C++, C#, and Python
- Add `Controller::group` function C++, C#, and Python

# 15.1.0

- Add `group` func to `Controller`
- Fix [#149](https://github.com/shinolab/autd3-old-monorepo/issues/149): Simulator's Info should show information for each device
- Fix [#152](https://github.com/shinolab/autd3-old-monorepo/issues/152): [python] Stop does not work
- Fix [#153](https://github.com/shinolab/autd3-old-monorepo/issues/153): [python] cannot run simulator and geometry_viewer examples
- Fix [#154](https://github.com/shinolab/autd3-old-monorepo/issues/154): emulator version is still v3.0.0
- Fix [#155](https://github.com/shinolab/autd3-old-monorepo/issues/155): missing "Filter" section in document

# 15.0.2

- Update firmware to v3.0.2
- Fix [#143](https://github.com/shinolab/autd3-old-monorepo/issues/143): Unify Rust/C++/C#/Python API
- Fix [#147](https://github.com/shinolab/autd3-old-monorepo/issues/147): Remove duplicate resources in unity
- Fix [#148](https://github.com/shinolab/autd3-old-monorepo/issues/148): SoftwareSTM api is complex and difficult to use
- Fix [#150](https://github.com/shinolab/autd3-old-monorepo/issues/150): To remove indirect references, Transducer in C++/C#/Python should own TransducerPtr instead of DevicePtr

# 15.0.1

- Fix [#138](https://github.com/shinolab/autd3-old-monorepo/issues/138): [Unity] can't build because The type or namespace name UnityEditor could not be found

# 15.0.0

- Update firmware to v3.0.1
- `Geometry` is now hierarchical; `Geometry` is a container of `Device`, and `Device` is a container of `Transducer`.
- Remove `autd3-gain-holo::Backend`, add `autd3-gain-holo::LinAlgBackend` instead
- Add `autd3-backend-arrayfire`
- Add `LightweightTwinCATAUTDServer`
- Rename `autd3-traits` to `autd3-derive`
- Rename `autd3-link-monitor` to `autd3-link-visualizer`
- Rename `gain::Grouped` to `gain::Group`, and improve performance
- Add C# documentation
  - Fix [#90](https://github.com/shinolab/autd3-old-monorepo/issues/90): [C#] Poor documentation
- Fix [#135](https://github.com/shinolab/autd3-old-monorepo/issues/135): Compile error of 'autd3-backend-cuda v14.2.2'
- Fix [#137](https://github.com/shinolab/autd3-old-monorepo/issues/137): ninja is needed when build cpp examples on Windows
- Fix [#141](https://github.com/shinolab/autd3-old-monorepo/issues/141): cannot compile with native arm64 linux machine

# 14.2.2

- Add C++ documentation
  - Fix [#89](https://github.com/shinolab/autd3-old-monorepo/issues/89): [C++] Poor documentation
- Fix [#121](https://github.com/shinolab/autd3-old-monorepo/issues/121): Phase parameters of autd3::modulation::Fourier
- Fix [#122](https://github.com/shinolab/autd3-old-monorepo/issues/122): Calling GeometryViewer::run multiple times causes an error
- Fix [#123](https://github.com/shinolab/autd3-old-monorepo/issues/123): impl Default for autd3-link-monitor::PyPlotConfig
- Fix [#124](https://github.com/shinolab/autd3-old-monorepo/issues/124): Python backend of autd3-link-monitor causes indentation errors
- Fix [#125](https://github.com/shinolab/autd3-old-monorepo/issues/125): Grouped without specified Gain for all devices causes an error

# 14.2.1

- Improve `autd3-gain-holo` performance
  - Close [#98](https://github.com/shinolab/autd3-old-monorepo/issues/98): Add benchmarking
- Fix [#118](https://github.com/shinolab/autd3-old-monorepo/issues/118): Cannot compile and test with `single_float` features
- Fix [#119](https://github.com/shinolab/autd3-old-monorepo/issues/119): link-simulator sometimes panic
- Fix [#120](https://github.com/shinolab/autd3-old-monorepo/issues/120): With 9 devices, CUDABackend causes an error with LM algorithm

# 14.2.0

- Add `modulation::Fourier`
  - Fix [#110](https://github.com/shinolab/autd3-old-monorepo/issues/110): Multi-frequency sine modulation? 
- Fix [#111](https://github.com/shinolab/autd3-old-monorepo/issues/111): Add macOS and Linux support for autd3-unity
- Fix [#115](https://github.com/shinolab/autd3-old-monorepo/issues/115): `autd3-geometry-viewer` from git does not work
- Fix [#116](https://github.com/shinolab/autd3-old-monorepo/issues/116): [autd3-unity] cannot launch simulator
- Fix [#117](https://github.com/shinolab/autd3-old-monorepo/issues/117): [autd3-unity] There is no LICENSE.md but LICENSE.txt

# 14.1.0

- Fix [#93](https://github.com/shinolab/autd3-old-monorepo/issues/93): pyautd3 package contains unnecessary dynamic libraries
- Fix [#94](https://github.com/shinolab/autd3-old-monorepo/issues/94): pyautd3 library should clarify its dependence on numpy
- Fix [#108](https://github.com/shinolab/autd3-old-monorepo/issues/108): OsalTimer on macOS causes segmentation fault
- Fix [#109](https://github.com/shinolab/autd3-old-monorepo/issues/109): Add support for linux arm architecture for Raspberry Pi
- Fix [#112](https://github.com/shinolab/autd3-old-monorepo/issues/112): Add gain to Grouped by device group
- Fix [#113](https://github.com/shinolab/autd3-old-monorepo/issues/113): simulator_client example is broken in C++/C#/F#/Python
- Fix [#114](https://github.com/shinolab/autd3-old-monorepo/issues/114): AUTD Server on Windows without npcap installed causes an error
- Add `with_sampling_period` to `Modulation`
- Add `with_period` and `with_sampling_period` to `STM`

# 14.0.1

- Fix [#107](https://github.com/shinolab/autd3-old-monorepo/issues/107): There is no with_sampling_frequency method in FocusSTM and GainSTM in pyautd3
- Add sampling frequency option to `Wav` modulation in capi

# 14.0.0

- Fix [#84](https://github.com/shinolab/autd3-old-monorepo/issues/84): AUTD Server should not require wpcap.dll
- Fix [#85](https://github.com/shinolab/autd3-old-monorepo/issues/85): Dockerfile in doc is broken
- Fix [#86](https://github.com/shinolab/autd3-old-monorepo/issues/86): Remove bindgen dependency from autd3-link-soem
- Fix [#87](https://github.com/shinolab/autd3-old-monorepo/issues/87): Firmware version from Simulator is invalid in macOS
- Fix [#88](https://github.com/shinolab/autd3-old-monorepo/issues/88): [Rust] Poor documentation
- Fix [#92](https://github.com/shinolab/autd3-old-monorepo/issues/92): Support modulation::Radiation in C++/C#/Python
- Fix [#95](https://github.com/shinolab/autd3-old-monorepo/issues/95): Poor typing in pyautd3
- Fix [#96](https://github.com/shinolab/autd3-old-monorepo/issues/96): sudo pip is not recommended
- Fix [#97](https://github.com/shinolab/autd3-old-monorepo/issues/97): Can AMS Net Id be displayed on terminal?
- Fix [#99](https://github.com/shinolab/autd3-old-monorepo/issues/99): Add gain::Grouped support in lightweight mode
- Fix [#100](https://github.com/shinolab/autd3-old-monorepo/issues/100): AUTD Server application should show License
- Fix [#102](https://github.com/shinolab/autd3-old-monorepo/issues/102): error message when given an Interface name and no AUTD3 device is not found is a bit strange
- Fix [#103](https://github.com/shinolab/autd3-old-monorepo/issues/103): warning: variable does not need to be mutable in tests
- Fix [#104](https://github.com/shinolab/autd3-old-monorepo/issues/104): dependency on autd3-protobuf should be optional because it requires additional libraries to build and is not necessary for basic usage
- Fix [#105](https://github.com/shinolab/autd3-old-monorepo/issues/105): pyautd3 cannot be used on macOS
- Fix [#106](https://github.com/shinolab/autd3-old-monorepo/issues/106): tuple of Clear and Synchronize can be sent, but it must be not allowed
- Add plotters backend for `autd3-link-monitor` and make it default

# 13.0.0

- Remove `SinePressure`, add `RadiationPressure` instead
- Adopt gRPC for more stable remote communication
- Integrated SOEMAUTDServer/TwinCATAUTDServer/simulator into AUTD server app
- Send `Clear` and `Synchronize` in `open` automatically

# 12.3.1

- Fix [#82](https://github.com/shinolab/autd3-old-monorepo/issues/82)
- Fix [#83](https://github.com/shinolab/autd3-old-monorepo/issues/83)

# 12.3.0

- Fix [#81](https://github.com/shinolab/autd3-old-monorepo/issues/81)
  - Raise minimum supported Python version to 3.9

# 12.2.0

- Add `send_async`
- Add `software_stm`
- Fix [#80](https://github.com/shinolab/autd3-old-monorepo/issues/80)

# 12.1.1

- Fix [#78](https://github.com/shinolab/autd3-old-monorepo/issues/78)
- Fix [#79](https://github.com/shinolab/autd3-old-monorepo/issues/79)

# 12.1.0

- Fix [#76](https://github.com/shinolab/autd3-old-monorepo/issues/76)
- Fix [#77](https://github.com/shinolab/autd3-old-monorepo/issues/77)

# 12.0.0

- Fix [#75](https://github.com/shinolab/autd3-old-monorepo/issues/75)

# 11.2.0

- Fix [#69](https://github.com/shinolab/autd3-old-monorepo/issues/69)
- Fix [#70](https://github.com/shinolab/autd3-old-monorepo/issues/70)
- Add `Bundle` link
- Add `Monitor` link
- Add `FIR` modulation
- Add `Transform` modulation
- Add `RawPCM` modulation
- Fix fluctuation when moving slice in simulator

# 11.1.0

- Fix [#68](https://github.com/shinolab/autd3-old-monorepo/issues/68)
- Improve Simulator stability

# 11.0.2

- Fix [#74](https://github.com/shinolab/autd3-old-monorepo/issues/74)

# 11.0.1

- minor fix

# 11.0.0

- Fix [#63](https://github.com/shinolab/autd3-old-monorepo/issues/63)
- Fix [#64](https://github.com/shinolab/autd3-old-monorepo/issues/64)
- Fix [#65](https://github.com/shinolab/autd3-old-monorepo/issues/65)
- Fix [#67](https://github.com/shinolab/autd3-old-monorepo/issues/67)
- Fix [#71](https://github.com/shinolab/autd3-old-monorepo/issues/71)
- Fix [#72](https://github.com/shinolab/autd3-old-monorepo/issues/72)

# 10.0.0

- Fix [#62](https://github.com/shinolab/autd3-old-monorepo/issues/62)
- All codes are rewritten in Rust

# 9.0.1

- Minimize dependence on boost
- Add `link::RemoteSimulator` to capi

# 9.0.0

- AUTD Simulator can now be accessed over the network
  - Add `link::RemoteSimulator`
- Add logging and timeout options for all links 

# 8.5.0

- (internal) Refactor some modules and adopt Boost library

# 8.4.1

- Fix [#60](https://github.com/shinolab/autd3-old-monorepo/issues/60)
- Fix [#61](https://github.com/shinolab/autd3-old-monorepo/issues/61)

# 8.4.0

- Add default timeout option to `Link`

# 8.3.0

- Fix some minor bugs
- Add `timer_strategy` option for `link::SOEM`
  - `high_precision` is now deprecated
- (internal) Refactor some modules

# 8.2.0

- Move `Controller::set_sound_speed_from_temp` into `Geometry`
- Make `modulation::LPF` generic
- Add `modulation::Transform`
- Rename Normal mode to Advanced mode
- Rename `gain::holo::EVD` to `gain::holo::EVP`
- Remove `<<` operators
- Remove `ack_check_timeout` option, add `timeout` parameter to `send` function instead

# 8.1.2

- Fix [#59](https://github.com/shinolab/autd3-old-monorepo/issues/59)

# 8.1.1

- Fix [#58](https://github.com/shinolab/autd3-old-monorepo/issues/58)

# 8.1.0

- Introduce Semantic versioning
- Add thermal sensor option
- Add vivado lab edition supoprt for firmware update
- Add `link::Log`
- Add geometry transformation methods
- Remove async send methods
- Change `Controller::open` API
  - Add `Geometry::Builder` to create geometry

# 2.8.0

- Suppress midrange frequency noise

# 2.7.6

- Fix [#57](https://github.com/shinolab/autd3-old-monorepo/issues/57)

# 2.7.5

- Fix [#37](https://github.com/shinolab/autd3-old-monorepo/issues/37)

# 2.7.4

- Fix [#55](https://github.com/shinolab/autd3-old-monorepo/issues/55)
- Fix [#56](https://github.com/shinolab/autd3-old-monorepo/issues/56)

# 2.7.3

- Remove parameter from `FocusSTM`, `GainSTM`, and `gain::Grouped` constructor
- Remove `Driver` to drive old firmware
- Fix [#54](https://github.com/shinolab/autd3-old-monorepo/issues/54)

# 2.7.2

- Fix [#52](https://github.com/shinolab/autd3-old-monorepo/issues/52)
- Fix [#53](https://github.com/shinolab/autd3-old-monorepo/issues/53)

# 2.7.1

- Fix [#51](https://github.com/shinolab/autd3-old-monorepo/issues/51)
- Add `USE_SINGLE_FLOAT` option
- [Unity] Unity API now uses `float` instead of `double`

# 2.7.0 

- Fix [#50](https://github.com/shinolab/autd3-old-monorepo/issues/50)
- Add `start_idx` and `finish_idx` to `STM`

# 2.6.8

- Fix [#49](https://github.com/shinolab/autd3-old-monorepo/issues/49)
- Improve `Holo` gain performance

# 2.6.7

- Change `Controller::_send_interval` to 1ms by default
- Improve Simulator stability
- Add "Auto play" option for Simulator

# 2.6.6

- Rename `PointSTM` to `FocusSTM`
- Add `AUTDSetSoundSpeedFromTemp` in capi
- (internal) refactor to improve readability

# 2.6.5

- Flatten `Geometry`
- Fix [#48](https://github.com/shinolab/autd3-old-monorepo/issues/48)

# 2.6.4

- Fix [#46](https://github.com/shinolab/autd3-old-monorepo/issues/46)
- Fix [#47](https://github.com/shinolab/autd3-old-monorepo/issues/47)

# 2.6.3

- Change sound speed configuration API
- Functions that can fail now return false instead of an exception
  - C API has also been changed
- Fix [#45](https://github.com/shinolab/autd3-old-monorepo/issues/45)

# 2.6.2

- Remove `Controller::check_trials`, add `Controllse::set_ack_check_timeout` instead
- Add `driver::Driver` class to drive old firmware
- Change `gain::TransducerTest` API

# 2.6.1

- Fix [#44](https://github.com/shinolab/autd3-old-monorepo/issues/44)

# 2.6.0

- Fix [#43](https://github.com/shinolab/autd3-old-monorepo/issues/43)
- `MOD_SAMPLING_FREQ_DIV_MIN`, `POINT_STM_SAMPLING_FREQ_DIV_MIN`, `GAIN_STM_SAMPLING_FREQ_DIV_MIN`, `GAIN_STM_LEGACY_SAMPLING_FREQ_DIV_MIN`, and `SILENCER_CYCLE_MIN` are halved

# 2.5.2

- Fix [#37](https://github.com/shinolab/autd3-old-monorepo/issues/37)
- Fix [#42](https://github.com/shinolab/autd3-old-monorepo/issues/42)
- Change phase unit to radian
- Add stream operator to `Controller`
- Add `Controller::send_async` and `autd3::async` to send data asynchronously
- `Controller::synchronize()`, `Controller::update_flag()`, `Controller::clear()`, and `Controller::stop()` functions are now deprecated
  - Send `autd3::synchronize`, `autd3::update_flag`, `autd3::clear`, and `autd3::stop` instead

# 2.5.1

- Fix [#38](https://github.com/shinolab/autd3-old-monorepo/issues/38)
- Fix [#39](https://github.com/shinolab/autd3-old-monorepo/issues/39)
- Fix [#40](https://github.com/shinolab/autd3-old-monorepo/issues/40)
- Fix [#41](https://github.com/shinolab/autd3-old-monorepo/issues/41)
- Add simulator for Unity

# 2.5.0

- Rename `AUTDServer` to `TwinCATAUTDServer`
- Add `SOEMAUTDServer` and `link::RemoteSOEM`
- Add Windows arm support
- Fix [#36](https://github.com/shinolab/autd3-old-monorepo/issues/36)
- Add log settings in SOEM Link CAPI
- Remove `port` and `ip` settings from Simulator

# 2.4.5

- Change unit of sound speed from m/s to mm/s
- Add `use_meter` and `use_left_handed` options to `Simulator`
- Change `Holo` constraint API

# 2.4.4

- Change default EtherCAT interval 500us to 1ms
- Improve `link::SOEM` performance
- [AUTD3Sharp] Change API to improve consistency with the C++ version
- [pyautd3] Change API to improve consistency with the C++ version

# 2.4.3

- Embed font into GeometryViewer and Simulator
- Embed model into GeometryViewer

# 2.4.2

- win-x86 is no more supported
- Fix [#30](https://github.com/shinolab/autd3-old-monorepo/issues/30)
- Fix minor bugs

# 2.4.1

- Add `extra::simulator::Simulator`
- Rename `link::Emulator` to `link::Simulator`

# 2.4.0

- Add `GeometryViewer`
- Improve performance of `link::SOEM` on Windows
- Update maximum pattern size of `GaimSTM` in legacy mode to 2048
- Add `link::Bundle` and `link::Debug`
- Add `extra::firmware-emulator`
- Add `SoftwareSTM`
- Add `gain::TransducerTest`
- Add `modulation::LPF`
- Add `ArrayFireBackend` (experimental)
- Fix [#25](https://github.com/shinolab/autd3-old-monorepo/issues/25), [#26](https://github.com/shinolab/autd3-old-monorepo/issues/26)
- Update firmware to v2.4

# 2.3.1

- Remove the first argument (`Geometry&`) of a `link::Emulator` constructor
- Remove the first argument (interface name) and the second argument (number of devices) of a `link::SOEM` constructor
- (internal) `link::open` now requires `Geometry&`

# 2.3.0

- Add `SyncMode` setting to `link::SOEM` to address #20
  - Remove `cycle_ticks` parameter, add `send_cycle` and `sync0_cycle` instead
- `MOD_SAMPLING_FREQ_DIV_MIN`, `STM_SAMPLING_FREQ_DIV_MIN`, and `SILENCER_CYCLE_MIN` are halved
- Update firmware to v2.3

# 2.2.2

- Change the whole API; this library is no more using a template to change the Transducer mode
- Add `gain::holo::LSSGreedy` and `gain::holo::APO`

# 2.2.1

- Remove a `check_ack` flag, and add a `check_trials` parameter instead
  - `check_ack = true` equals to `check_trials = 50` and `check_ack = false`
    equals to `check_trials = 0`
- Add `send_interval` parameter
  - default is 1
- Remove a `sound_speed` parameter from `AUTDGetWavelength` in C-API
- Remove `GaussNewton` and `GradientDescent`

# 2.2.0

- Remove `AUTDSendHeader`, `AUTDSendBody`, and `AUTDSend` in C-API, which are now merged into `AUTDSend`
- Remove `cycle_ticks` parameters in `link::TwinCAT` and `link::RemoteTwinCAT`,
  which are no more required
- (internal) Remove `cycle_ticks` method from `link::Link`
- Update firmware to v2.2

# 2.1.0

- Rename `Controller` to `ControllerX`, and `Controller` is now an alias of `ControllerX<LegacyTransducer>`
- Add `NormalPhaseTransducer`
- Fix `SineLegacy`
- Fix firmware version when using v1.x firmware
- Add `Mode` configuration in `GainSTM`
- Add `mod_delay` configuration in `Transducer`
- Update firmware to v2.1

# 2.0.3

- Fix `AUTDSetSoundSpeed` in C-API

# 2.0.2

- Add `DynamicTransducer` for C-API
- Remove legacy C-API library
- Change `AmplitudeConstraint` API in Holo Gain in C-API
- Fix `wavelength` and `wavenumber` of `NormalTransducer`

# 2.0.1

- Fix C-API
- Add `objective` parameter to `gain::holo::Greedy`
- Fix a bug in sending modulation and gain separately
- Change Silencer API<|MERGE_RESOLUTION|>--- conflicted
+++ resolved
@@ -1,17 +1,13 @@
-<<<<<<< HEAD
-# 25.3.3
+
+# 26.0.0
 
 - Fix `DatagramWithSegmentTransition::trace` and `DatagramWithSegment::trace`
 - Fix transition mode in lightweight mode
-=======
-# 26.0.0
-
 - Remove `EmissionConstraint::DontCare`
   - Use `EmissionConstraint::Clamp(EmitIntensity::MIN, EmitIntensity::MAX)` instead
 - Rename `Silencer::fixed_xxx` to `Silencer::from_xxx`
 - Add `Silencer::from_completion_time`
 - Add `SamplingConfig::Period` and `SamplingConfig::PeriodNearest`
->>>>>>> 3ce6b575
 
 # 25.3.2
 
