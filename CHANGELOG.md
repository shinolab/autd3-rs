--- conflicted
+++ resolved
@@ -1,12 +1,9 @@
 # 19.0.1
 
-<<<<<<< HEAD
 - `Stop` is now deprecated
   - Users should send `Silencer` and `gain::Null` manually instead of `Stop`
 - Fix [#1](https://github.com/shinolab/autd3-rs/issues/1): modulation::Static::with_sampling_config should be omitted
-=======
 - Fix [#2](https://github.com/shinolab/autd3-rs/issues/2): FocusSTM with points size of 65536 always return STMStartIndexOutOfRange when start_idx is set
->>>>>>> 503e8280
 
 # 19.0.0
 
